--- conflicted
+++ resolved
@@ -52,40 +52,6 @@
     needs: changes
     if: always() && (
       github.event_name == 'merge_group' || (
-<<<<<<< HEAD
-        needs.changes.outputs.all-int == 'true'
-          || needs.changes.outputs.amqp == 'true'
-          || needs.changes.outputs.appsignal == 'true'
-          || needs.changes.outputs.aws == 'true'
-          || needs.changes.outputs.axiom == 'true'
-          || needs.changes.outputs.azure == 'true'
-          || needs.changes.outputs.clickhouse == 'true'
-          || needs.changes.outputs.databend == 'true'
-          || needs.changes.outputs.datadog == 'true'
-          || needs.changes.outputs.dnstap == 'true'
-          || needs.changes.outputs.docker-logs == 'true'
-          || needs.changes.outputs.elasticsearch == 'true'
-          || needs.changes.outputs.eventstoredb == 'true'
-          || needs.changes.outputs.fluent == 'true'
-          || needs.changes.outputs.gcp == 'true'
-          || needs.changes.outputs.greptimedb == 'true'
-          || needs.changes.outputs.humio == 'true'
-          || needs.changes.outputs.http-client == 'true'
-          || needs.changes.outputs.influxdb == 'true'
-          || needs.changes.outputs.kafka == 'true'
-          || needs.changes.outputs.logstash == 'true'
-          || needs.changes.outputs.loki == 'true'
-          || needs.changes.outputs.mongodb == 'true'
-          || needs.changes.outputs.nats == 'true'
-          || needs.changes.outputs.nginx == 'true'
-          || needs.changes.outputs.opentelemetry == 'true'
-          || needs.changes.outputs.postgres == 'true'
-          || needs.changes.outputs.prometheus == 'true'
-          || needs.changes.outputs.pulsar == 'true'
-          || needs.changes.outputs.redis == 'true'
-          || needs.changes.outputs.splunk == 'true'
-          || needs.changes.outputs.webhdfs == 'true'
-=======
           needs.changes.outputs.all-int == 'true'
             || needs.changes.outputs.amqp == 'true'
             || needs.changes.outputs.appsignal == 'true'
@@ -101,6 +67,7 @@
             || needs.changes.outputs.eventstoredb == 'true'
             || needs.changes.outputs.fluent == 'true'
             || needs.changes.outputs.gcp == 'true'
+            || needs.changes.outputs.greptimedb == 'true'
             || needs.changes.outputs.humio == 'true'
             || needs.changes.outputs.http-client == 'true'
             || needs.changes.outputs.influxdb == 'true'
@@ -118,7 +85,6 @@
             || needs.changes.outputs.splunk == 'true'
             || needs.changes.outputs.webhdfs == 'true'
         )
->>>>>>> 9ec04438
       )
     timeout-minutes: 75
     steps:
